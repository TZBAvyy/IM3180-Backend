--- conflicted
+++ resolved
@@ -7,13 +7,11 @@
 import os
 from dotenv import load_dotenv
 
-<<<<<<< HEAD
 from app.models.gemini_models import PlanItinIn, PlanItinOut
 from app.models.error_models import HTTPError
 
-=======
->>>>>>> 72f63302
 # --- Load environment variables ---
+
 load_dotenv()
 API_KEY = os.getenv("GEMINI_API_KEY", "get-your-own-key")
 
