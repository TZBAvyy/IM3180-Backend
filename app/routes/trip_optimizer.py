from ortools.constraint_solver import pywrapcp, routing_enums_pb2
from fastapi import APIRouter, HTTPException
import requests
import os

from app.models.trip_opti_models import TripOptiIn, TripOptiOut
from app.models.error_models import HTTPError


# --- Trip optimizer route ---

router = APIRouter(prefix="/trip_optimizer", tags=["trip_optimizer"])

GOOGLE_API_KEY = os.getenv("GOOGLE_API_KEY","change-this") 

@router.get("/")
def test():
    return {"message": "Trip Optimizer Endpoint", "success": True}

@router.post("/", responses={
    200: {"model": TripOptiOut, "description": "Successful Response"},
    400: {"model": HTTPError, "description": "Missing required parameters"},
    404: {"model": HTTPError, "description": "No solution found"},
    500: {"model": HTTPError, "description": "Google API error"}
})
def get_optimized_route(request: TripOptiIn):

    # --- Required parameters ---
    addresses = request.addresses  
    hotel_index = request.hotel_index  
    service_times = request.service_times

    # --- Optional paramters with default values ---
    start_hour = request.start_hour
    end_hour = request.end_hour
    lunch_start_hour = request.lunch_start_hour
    lunch_end_hour = request.lunch_end_hour
    dinner_start_hour = request.dinner_start_hour
    dinner_end_hour = request.dinner_end_hour

    # --- Input validation ---
    if addresses is None or hotel_index is None or service_times is None:
        raise HTTPException(status_code=400, detail="Missing required fields")
    if len(addresses) != len(service_times):
        raise HTTPException(status_code=422, detail="Length of addresses and service_times must match")
    if len(addresses) < 1:
        raise HTTPException(status_code=422, detail="At least one address is required")
    if service_times[hotel_index] != 0:
        raise HTTPException(status_code=422, detail="Service time at hotel must be zero")

    # --- Google API call for Time Matrix---
    try:
        time_matrix = get_time_matrix(addresses)
        [place_names, eateries] = identify_eateries(addresses)
    except Exception as e:
        raise HTTPException(status_code=500, detail=f"Google Maps Routes API error: {e}")
    if len(eateries) < 2:
        # TODO: Change to add eatery locations if less than 2
        raise HTTPException(status_code=422, detail="At least two eateries (restaurant, cafe, food court, etc.) are required among the addresses")

    # --- Prepare data for trip optimizer ---
    data = {}
    data['eatery_nodes'] = eateries
    data['time_matrix'] = time_matrix
    data['placeIDs'] = addresses
    data['service_times'] = service_times
    data['num_vehicles'] = 1
    data['depot'] = hotel_index
    data['start_hour'] = start_hour
    data['end_hour'] = end_hour
    data['lunch_start_hour'] = lunch_start_hour
    data['lunch_end_hour'] = lunch_end_hour
    data['dinner_start_hour'] = dinner_start_hour
    data['dinner_end_hour'] = dinner_end_hour

    result = trip_optimizer(data)
    return {"route": result}

# --- Trip optimizer algorithm ---
def trip_optimizer(data: dict, lunch_index: int = 0, dinner_index: int = 1, flip: bool = False):

    # --- Input validation ---
    if len(data['eatery_nodes']) < 2:
        print("At least two eatery nodes are required.")

    # --- Problem data ---
    data['lunch_node'] = data['eatery_nodes'][lunch_index]
    data['dinner_node'] = data['eatery_nodes'][dinner_index]

    # --- Routing model ---
    manager = pywrapcp.RoutingIndexManager(len(data['time_matrix']),
                                           data['num_vehicles'],
                                           data['depot'])
    routing = pywrapcp.RoutingModel(manager)

    # --- Transit callback (travel + service times) ---
    def time_callback(from_index, to_index):
        from_node = manager.IndexToNode(from_index)
        to_node = manager.IndexToNode(to_index)
        travel = data['time_matrix'][from_node][to_node]
        return travel + data['service_times'][to_node]

    transit_callback_index = routing.RegisterTransitCallback(time_callback)
    routing.SetArcCostEvaluatorOfAllVehicles(transit_callback_index)

    # --- Add Time dimension (accumulated time along route) ---
    horizon = (data['end_hour'] - data['start_hour']) * 60
    routing.AddDimension(
        transit_callback_index,
        slack_max=0,   # no waiting
        capacity=horizon,
        fix_start_cumul_to_zero=True,
        name='Time')
    time_dimension = routing.GetDimensionOrDie('Time')

    # --- Lunch spot constraint ---
    lunch_index_node = manager.NodeToIndex(data['lunch_node'])
    time_dimension.CumulVar(lunch_index_node).SetRange(
        int((data['lunch_start_hour'] - data['start_hour']) * 60),
        int((data['lunch_end_hour'] - data['start_hour']) * 60))

     # --- Dinner spot constraint ---
    dinner_index_node = manager.NodeToIndex(data['dinner_node'])
    time_dimension.CumulVar(dinner_index_node).SetRange(
        int((data['dinner_start_hour'] - data['start_hour']) * 60),
        int((data['dinner_end_hour'] - data['start_hour']) * 60))

    # --- Solve ---
    search_parameters = pywrapcp.DefaultRoutingSearchParameters()
    search_parameters.first_solution_strategy = (
        routing_enums_pb2.FirstSolutionStrategy.PATH_CHEAPEST_ARC)

    solution = routing.SolveWithParameters(search_parameters)

    # --- Print solution ---
    if solution:
        route = _format_solution(routing, manager, time_dimension, solution, data)
        return route
    else:
        if not flip:
            return trip_optimizer(data=data, lunch_index=dinner_index, dinner_index=lunch_index, flip=True)
        else:
            lunch_index, dinner_index = dinner_index, lunch_index

        if dinner_index + 1 < len(data['eatery_nodes']):
            return trip_optimizer(data=data, lunch_index=lunch_index, dinner_index=dinner_index + 1, flip=False)

        elif lunch_index + 1 < len(data['eatery_nodes']) - 1:
            return trip_optimizer(data=data, lunch_index=lunch_index + 1, dinner_index=lunch_index + 2, flip=False)
        else:
            print("No solution found!")
            raise HTTPException(status_code=404, detail="No solution found")


def _format_solution(routing, manager, time_dimension, solution, data: dict):
    index = routing.Start(0)
    route = []
    while not routing.IsEnd(index):
        node = manager.IndexToNode(index)
        time_val = solution.Value(time_dimension.CumulVar(index))
        route_item = {}
        route_item["place_id"] = data['placeIDs'][node]
        route_item["arrival_time"] = f"{data['start_hour'] + time_val // 60:02d}:{time_val % 60:02d}"
        route_item["service_time"] = data["service_times"][node]

        if node == data['depot']:
            route_item["type"] = "Start"
        elif node == data['lunch_node']:
            route_item["type"] = "Lunch"
        elif node == data['dinner_node']:
            route_item["type"] = "Dinner"
        else:
            route_item["type"] = "Attraction"

        route.append(route_item)
        index = solution.Value(routing.NextVar(index))

    return_time = solution.Value(time_dimension.CumulVar(index))
    final = {
        "place_id": data['placeIDs'][data['depot']],
        "arrival_time": f"{data['start_hour'] + return_time // 60:02d}:{return_time % 60:02d}",
        "service_time":data["service_times"][data['depot']],
        "type": "End"
    }
    route.append(final)

    return route

def get_time_matrix(places: list[str]) -> list[list]:
    """
    Given list of place ids (GoogleMaps IDs), returns 2D time matrix of durations in minutes.
    """
    N = len(places)
    origins = [{"waypoint":{"placeId":place_id}} for place_id in places]
    destinations = origins
    url = "https://routes.googleapis.com/distanceMatrix/v2:computeRouteMatrix"
    headers = {
        'Content-Type': 'application/json',
        'X-Goog-Api-Key': GOOGLE_API_KEY,
        'X-Goog-FieldMask': 'originIndex,destinationIndex,duration,condition,status'
    }
    params = {
        "origins": origins,
        "destinations": destinations,
        "travelMode": "TRANSIT",
    }
    response = requests.post(url=url,headers=headers,json=params)
    if response.status_code != 200:
        raise HTTPException(status_code=response.status_code,detail=response.text)
    data = response.json()

    time_matrix = [[0 for _ in range(N)] for _ in range(N)] # Initialize 2d NxN array

    for entry in data:
        if len(entry['status']) != 0:
            raise HTTPException(status_code=500, detail=f"Distance Matrix API error: {entry['status']}")
        
        elif entry['originIndex'] == entry['destinationIndex']:
            entry['duration'] = 0  # Zero duration for same origin and destination

        elif entry['condition'] == "ROUTE_NOT_FOUND":
            raise HTTPException(status_code=500, detail="No route found between some locations")
        
        else:
            time_matrix[entry['originIndex']][entry['destinationIndex']] = int(entry['duration'][:-1])//60      

    return time_matrix


<<<<<<< HEAD
# def identify_eateries(places: list[str]) -> list[list[str],list[int]]:
#     """
#     Identify eateries (restaurant, cafe, food, etc.) among coords using Google Places Nearby Search API.
#     Returns list of indexes corresponding to eatery coordinates.
#     """
#     EATERY_TYPES = ["restaurant", "diner", "food_court"]
#     eatery_indexes = []
#     place_names = []

#     N = len(places)

#     for i in range(N):
#         url = f"https://places.googleapis.com/v1/places/{places[i]}"
#         headers = {
#             'Content-Type': 'application/json',
#             'X-Goog-Api-Key': GOOGLE_API_KEY,
#             'X-Goog-FieldMask': 'id,displayName,types'
#         }
#         response = requests.get(url=url,headers=headers)
#         if response.status_code != 200:
#             raise HTTPException(status_code=response.status_code,detail=response.text)
#         data = response.json()

#         place_names.append(data['displayName']['text'])

#         for place_type in data['types']:
#             if place_type in EATERY_TYPES:
#                 eatery_indexes.append(i)
#                 break

#     return [place_names, eatery_indexes]
#_____EATERIES<2_____
def add_eateries(addresses, eateries, min_eateries=2, radius=1000):
    """
    If there are fewer than min_eateries, use Google Places Nearby Search to find and add eateries.
    Returns updated addresses and eateries index list.
    """
    if len(eateries) >= min_eateries:
        return addresses, eateries

    GOOGLE_API_KEY = os.getenv("GOOGLE_API_KEY", "change-this")
    # Get lat/lng for the first address (or any central address)
    place_id = addresses[0]
    details_url = f"https://places.googleapis.com/v1/places/{place_id}"
    headers = {
        'Content-Type': 'application/json',
        'X-Goog-Api-Key': GOOGLE_API_KEY,
        'X-Goog-FieldMask': 'location'
    }
    resp = requests.get(details_url, headers=headers)
    if resp.status_code != 200:
        raise HTTPException(status_code=500, detail="Failed to get location for Nearby Search")
    loc = resp.json()['location']
    lat, lng = loc['latitude'], loc['longitude']

    # Search for eateries nearby
    search_url = "https://places.googleapis.com/v1/places:searchNearby"
    search_body = {
        "location": {"latitude": lat, "longitude": lng},
        "radius": radius,
        "types": ["restaurant", "cafe", "food_court"],
        "maxResultCount": min_eateries - len(eateries)
    }
    search_headers = {
        'Content-Type': 'application/json',
        'X-Goog-Api-Key': GOOGLE_API_KEY,
    }
    search_resp = requests.post(search_url, headers=search_headers, json=search_body)
    if search_resp.status_code != 200:
        raise HTTPException(status_code=500, detail="Nearby Search API error")
    results = search_resp.json().get('places', [])

    # Add new eateries to addresses and eateries list
    for place in results:
        new_place_id = place['id']
        if new_place_id not in addresses:
            addresses.append(new_place_id)
            eateries.append(len(addresses) - 1)
        if len(eateries) >= min_eateries:
            break

    return addresses, eateries
=======
def identify_eateries(places: list[str]) -> list[list[str],list[int]]:
    """
    Identify eateries (restaurant, cafe, food, etc.) among coords using Google Places Nearby Search API.
    Returns list of indexes corresponding to eatery coordinates.
    """
    EATERY_TYPES = ["restaurant", "diner", "food_court"]
    eatery_indexes = []
    place_names = []

    N = len(places)

    for i in range(N):
        url = f"https://places.googleapis.com/v1/places/{places[i]}"
        headers = {
            'Content-Type': 'application/json',
            'X-Goog-Api-Key': GOOGLE_API_KEY,
            'X-Goog-FieldMask': 'id,displayName,types'
        }
        response = requests.get(url=url,headers=headers)
        if response.status_code != 200:
            raise HTTPException(status_code=response.status_code,detail=response.text)
        data = response.json()

        place_names.append(data['displayName']['text'])

        for place_type in data['types']:
            if place_type in EATERY_TYPES:
                eatery_indexes.append(i)
                break

    return [place_names, eatery_indexes]
>>>>>>> 7f9427a0
<|MERGE_RESOLUTION|>--- conflicted
+++ resolved
@@ -227,90 +227,6 @@
     return time_matrix
 
 
-<<<<<<< HEAD
-# def identify_eateries(places: list[str]) -> list[list[str],list[int]]:
-#     """
-#     Identify eateries (restaurant, cafe, food, etc.) among coords using Google Places Nearby Search API.
-#     Returns list of indexes corresponding to eatery coordinates.
-#     """
-#     EATERY_TYPES = ["restaurant", "diner", "food_court"]
-#     eatery_indexes = []
-#     place_names = []
-
-#     N = len(places)
-
-#     for i in range(N):
-#         url = f"https://places.googleapis.com/v1/places/{places[i]}"
-#         headers = {
-#             'Content-Type': 'application/json',
-#             'X-Goog-Api-Key': GOOGLE_API_KEY,
-#             'X-Goog-FieldMask': 'id,displayName,types'
-#         }
-#         response = requests.get(url=url,headers=headers)
-#         if response.status_code != 200:
-#             raise HTTPException(status_code=response.status_code,detail=response.text)
-#         data = response.json()
-
-#         place_names.append(data['displayName']['text'])
-
-#         for place_type in data['types']:
-#             if place_type in EATERY_TYPES:
-#                 eatery_indexes.append(i)
-#                 break
-
-#     return [place_names, eatery_indexes]
-#_____EATERIES<2_____
-def add_eateries(addresses, eateries, min_eateries=2, radius=1000):
-    """
-    If there are fewer than min_eateries, use Google Places Nearby Search to find and add eateries.
-    Returns updated addresses and eateries index list.
-    """
-    if len(eateries) >= min_eateries:
-        return addresses, eateries
-
-    GOOGLE_API_KEY = os.getenv("GOOGLE_API_KEY", "change-this")
-    # Get lat/lng for the first address (or any central address)
-    place_id = addresses[0]
-    details_url = f"https://places.googleapis.com/v1/places/{place_id}"
-    headers = {
-        'Content-Type': 'application/json',
-        'X-Goog-Api-Key': GOOGLE_API_KEY,
-        'X-Goog-FieldMask': 'location'
-    }
-    resp = requests.get(details_url, headers=headers)
-    if resp.status_code != 200:
-        raise HTTPException(status_code=500, detail="Failed to get location for Nearby Search")
-    loc = resp.json()['location']
-    lat, lng = loc['latitude'], loc['longitude']
-
-    # Search for eateries nearby
-    search_url = "https://places.googleapis.com/v1/places:searchNearby"
-    search_body = {
-        "location": {"latitude": lat, "longitude": lng},
-        "radius": radius,
-        "types": ["restaurant", "cafe", "food_court"],
-        "maxResultCount": min_eateries - len(eateries)
-    }
-    search_headers = {
-        'Content-Type': 'application/json',
-        'X-Goog-Api-Key': GOOGLE_API_KEY,
-    }
-    search_resp = requests.post(search_url, headers=search_headers, json=search_body)
-    if search_resp.status_code != 200:
-        raise HTTPException(status_code=500, detail="Nearby Search API error")
-    results = search_resp.json().get('places', [])
-
-    # Add new eateries to addresses and eateries list
-    for place in results:
-        new_place_id = place['id']
-        if new_place_id not in addresses:
-            addresses.append(new_place_id)
-            eateries.append(len(addresses) - 1)
-        if len(eateries) >= min_eateries:
-            break
-
-    return addresses, eateries
-=======
 def identify_eateries(places: list[str]) -> list[list[str],list[int]]:
     """
     Identify eateries (restaurant, cafe, food, etc.) among coords using Google Places Nearby Search API.
@@ -342,4 +258,55 @@
                 break
 
     return [place_names, eatery_indexes]
->>>>>>> 7f9427a0
+
+#_____EATERIES<2_____
+def add_eateries(addresses, eateries, min_eateries=2, radius=1000):
+    """
+    If there are fewer than min_eateries, use Google Places Nearby Search to find and add eateries.
+    Returns updated addresses and eateries index list.
+    """
+    if len(eateries) >= min_eateries:
+        return addresses, eateries
+
+    GOOGLE_API_KEY = os.getenv("GOOGLE_API_KEY", "change-this")
+    # Get lat/lng for the first address (or any central address)
+    place_id = addresses[0]
+    details_url = f"https://places.googleapis.com/v1/places/{place_id}"
+    headers = {
+        'Content-Type': 'application/json',
+        'X-Goog-Api-Key': GOOGLE_API_KEY,
+        'X-Goog-FieldMask': 'location'
+    }
+    resp = requests.get(details_url, headers=headers)
+    if resp.status_code != 200:
+        raise HTTPException(status_code=500, detail="Failed to get location for Nearby Search")
+    loc = resp.json()['location']
+    lat, lng = loc['latitude'], loc['longitude']
+
+    # Search for eateries nearby
+    search_url = "https://places.googleapis.com/v1/places:searchNearby"
+    search_body = {
+        "location": {"latitude": lat, "longitude": lng},
+        "radius": radius,
+        "types": ["restaurant", "cafe", "food_court"],
+        "maxResultCount": min_eateries - len(eateries)
+    }
+    search_headers = {
+        'Content-Type': 'application/json',
+        'X-Goog-Api-Key': GOOGLE_API_KEY,
+    }
+    search_resp = requests.post(search_url, headers=search_headers, json=search_body)
+    if search_resp.status_code != 200:
+        raise HTTPException(status_code=500, detail="Nearby Search API error")
+    results = search_resp.json().get('places', [])
+
+    # Add new eateries to addresses and eateries list
+    for place in results:
+        new_place_id = place['id']
+        if new_place_id not in addresses:
+            addresses.append(new_place_id)
+            eateries.append(len(addresses) - 1)
+        if len(eateries) >= min_eateries:
+            break
+
+    return addresses, eateries